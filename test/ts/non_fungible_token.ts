--- conflicted
+++ resolved
@@ -64,11 +64,7 @@
         await mintableNft.mint
             .sendTransactionAsync(TOKEN_OWNER_2, TOKEN_ID_2);
         await mintableNft.mint
-<<<<<<< HEAD
-            .sendTransactionAsync(TOKEN_OWNER_3, TOKEN_ID_3, METADATA_STRING_3);
-=======
             .sendTransactionAsync(TOKEN_OWNER_3, TOKEN_ID_3);
->>>>>>> 8f1f1752
     };
 
     before(deployNft);
