pragma solidity 0.4.18;

import "./DetailedERC721.sol";


/**
 * @title NonFungibleToken
 *
 * Generic implementation for both required and optional functionality in
 * the ERC721 standard for non-fungible tokens.
 *
 * Heavily inspired by Decentraland's generic implementation:
 * https://github.com/decentraland/land/blob/master/contracts/BasicNFT.sol
 *
 * Standard Author: dete
 * Implementation Author: Nadav Hollander <nadav at dharma.io>
 */
contract NonFungibleToken is DetailedERC721 {
    string public name;
    string public symbol;

    uint public numTokensTotal;

    mapping(uint => address) internal tokenIdToOwner;
    mapping(uint => address) internal tokenIdToApprovedAddress;
    mapping(uint => string) internal tokenIdToMetadata;
    mapping(address => uint[]) internal ownerToTokensOwned;
    mapping(uint => uint) internal tokenIdToOwnerArrayIndex;
    mapping(address => address) internal ownerToDelegatedAddress;

    event Transfer(
        address indexed _from,
        address indexed _to,
        uint256 _tokenId
    );

    event Approval(
        address indexed _owner,
        address indexed _approved,
        uint256 _tokenId
    );

    event Approval(
        address indexed _owner,
        address indexed _approved
    );

    modifier onlyExtantToken(uint _tokenId) {
        require(ownerOf(_tokenId) != address(0));
        _;
    }

    function name()
        public
        view
        returns (string _name)
    {
        return name;
    }

    function symbol()
        public
        view
        returns (string _symbol)
    {
        return symbol;
    }

    function totalSupply()
        public
        view
        returns (uint256 _totalSupply)
    {
        return numTokensTotal;
    }

    function balanceOf(address _owner)
        public
        view
        returns (uint _balance)
    {
        return ownerToTokensOwned[_owner].length;
    }

    function ownerOf(uint _tokenId)
        public
        view
        returns (address _owner)
    {
        return _ownerOf(_tokenId);
    }

    function tokenMetadata(uint _tokenId)
        public
        view
        returns (string _infoUrl)
    {
        return tokenIdToMetadata[_tokenId];
    }

    function approve(address _to, uint _tokenId)
        public
        onlyExtantToken(_tokenId)
    {
        require(msg.sender == ownerOf(_tokenId));
        require(msg.sender != _to);

        if (_getApproved(_tokenId) != address(0) ||
                _to != address(0)) {
            _approve(_to, _tokenId);
            Approval(msg.sender, _to, _tokenId);
        }
    }

    /* 
    * Authorise a third-party to transact any of our NFTs.
    * 
    */
    function delegate(address _to)
        public
    {
        require(msg.sender != _to);

        if (ownerToDelegatedAddress[msg.sender] != address(0) ||
                _to != address(0)) {
            ownerToDelegatedAddress[msg.sender] = _to;
            Delegation(msg.sender, _to);
        }
    }

    /*
    * Transfer an NFT, with its owner's permission, to another address.
    * 
    * NOTE: Does this need to include the owner's address? The owner is implied
    * by the tokenId, as each tokenId can have only one owner.
    */
    function transferFrom(address _from, address _to, uint _tokenId)
        public
        onlyExtantToken(_tokenId)
    {
<<<<<<< HEAD
        require(tokenIdToApprovedAddress[_tokenId] == msg.sender ||
            ownerToDelegatedAddress[_from] == msg.sender);
        require(tokenIdToOwner[_tokenId] == _from);
=======
        require(getApproved(_tokenId) == msg.sender);
        require(ownerOf(_tokenId) == _from);
        require(_to != address(0));
>>>>>>> 8f1f1752

        _clearApprovalAndTransfer(_from, _to, _tokenId);

        Approval(_from, 0, _tokenId);
        Transfer(_from, _to, _tokenId);
    }

    function transfer(address _to, uint _tokenId)
        public
        onlyExtantToken(_tokenId)
    {
        require(ownerOf(_tokenId) == msg.sender);
        require(_to != address(0));

        _clearApprovalAndTransfer(msg.sender, _to, _tokenId);

        Approval(msg.sender, 0, _tokenId);
        Transfer(msg.sender, _to, _tokenId);
    }

    function tokenOfOwnerByIndex(address _owner, uint _index)
        public
        view
        returns (uint _tokenId)
    {
        return _getOwnerTokenByIndex(_owner, _index);
    }

    function getOwnerTokens(address _owner)
        public
        view
        returns (uint[] _tokenIds)
    {
        return _getOwnerTokens(_owner);
    }

    function implementsERC721()
        public
        view
        returns (bool _implementsERC721)
    {
        return true;
    }

    function getApproved(uint _tokenId)
        public
        view
        returns (address _approved)
    {
        return _getApproved(_tokenId);
    }

<<<<<<< HEAD
    function getDelegated(address _owner)
        public
        view
        returns (address _delegated)
    {
        return ownerToDelegatedAddress[_owner];
    }

    function _transfer(address _from, address _to, uint _tokenId)
=======
    function _clearApprovalAndTransfer(address _from, address _to, uint _tokenId)
>>>>>>> 8f1f1752
        internal
    {
        _clearTokenApproval(_tokenId);
        _removeTokenFromOwnersList(_from, _tokenId);
        _setTokenOwner(_tokenId, _to);
        _addTokenToOwnersList(_to, _tokenId);
<<<<<<< HEAD

        /* TEST 1
        // _clearTokenApproval(_tokenId);
        _removeTokenFromOwnersList(_from, _tokenId);
        _addTokenToOwnersList(_to, _tokenId);
        before all hook: VM Exception while processing transaction: revert
        before all hook: VM Exception while processing transaction: revert
        */

        /* TEST 2
        _clearTokenApproval(_tokenId);
        // _removeTokenFromOwnersList(_from, _tokenId);
        _addTokenToOwnersList(_to, _tokenId);
        before all hook: VM Exception while processing transaction: revert
        before all hook: VM Exception while processing transaction: revert
        */

        /* TEST 3
        _clearTokenApproval(_tokenId);
        _removeTokenFromOwnersList(_from, _tokenId);
        // _addTokenToOwnersList(_to, _tokenId);
        before all hook: invalid opcode
        before all hook: invalid opcode
        */

        /* TEST 4
        _clearTokenApproval(_tokenId);
        // _removeTokenFromOwnersList(_from, _tokenId);
        // _addTokenToOwnersList(_to, _tokenId);
        before all hook: doesn't throw
        before all hook: doesn't throw
        */

        Transfer(_from, _to, _tokenId);
=======
    }

    function _ownerOf(uint _tokenId)
        internal
        view
        returns (address _owner)
    {
        return tokenIdToOwner[_tokenId];
    }

    function _approve(address _to, uint _tokenId)
        internal
    {
        tokenIdToApprovedAddress[_tokenId] = _to;
    }

    function _getApproved(uint _tokenId)
        internal
        view
        returns (address _approved)
    {
        return tokenIdToApprovedAddress[_tokenId];
    }

    function _getOwnerTokens(address _owner)
        internal
        view
        returns (uint[] _tokens)
    {
        return ownerToTokensOwned[_owner];
    }

    function _getOwnerTokenByIndex(address _owner, uint _index)
        internal
        view
        returns (uint _tokens)
    {
        return ownerToTokensOwned[_owner][_index];
>>>>>>> 8f1f1752
    }

    function _clearTokenApproval(uint _tokenId)
        internal
    {
<<<<<<< HEAD
        if (tokenIdToApprovedAddress[_tokenId] != address(0)) {
            tokenIdToApprovedAddress[_tokenId] = address(0);
            Approval(tokenIdToOwner[_tokenId], 0, _tokenId);
        }
=======
        tokenIdToApprovedAddress[_tokenId] = address(0);
    }

    function _setTokenOwner(uint _tokenId, address _owner)
        internal
    {
        tokenIdToOwner[_tokenId] = _owner;
>>>>>>> 8f1f1752
    }

    function _addTokenToOwnersList(address _owner, uint _tokenId)
        internal
    {
        ownerToTokensOwned[_owner].push(_tokenId);
        tokenIdToOwnerArrayIndex[_tokenId] =
            ownerToTokensOwned[_owner].length - 1;
    }

    function _removeTokenFromOwnersList(address _owner, uint _tokenId)
        internal
    {
        uint length = ownerToTokensOwned[_owner].length;
        uint index = tokenIdToOwnerArrayIndex[_tokenId];
        uint swapToken = ownerToTokensOwned[_owner][length - 1];

        ownerToTokensOwned[_owner][index] = swapToken;
        tokenIdToOwnerArrayIndex[swapToken] = index;

        delete ownerToTokensOwned[_owner][length - 1];
        ownerToTokensOwned[_owner].length--;
    }

    function _insertTokenMetadata(uint _tokenId, string _metadata)
        internal
    {
        tokenIdToMetadata[_tokenId] = _metadata;
    }
}<|MERGE_RESOLUTION|>--- conflicted
+++ resolved
@@ -40,9 +40,9 @@
         uint256 _tokenId
     );
 
-    event Approval(
+    event Delegation(
         address indexed _owner,
-        address indexed _approved
+        address indexed _delegated
     );
 
     modifier onlyExtantToken(uint _tokenId) {
@@ -138,19 +138,18 @@
         public
         onlyExtantToken(_tokenId)
     {
-<<<<<<< HEAD
-        require(tokenIdToApprovedAddress[_tokenId] == msg.sender ||
-            ownerToDelegatedAddress[_from] == msg.sender);
-        require(tokenIdToOwner[_tokenId] == _from);
-=======
-        require(getApproved(_tokenId) == msg.sender);
+        require(getApproved(_tokenId) == msg.sender || getDelegated(_from) == msg.sender);
         require(ownerOf(_tokenId) == _from);
         require(_to != address(0));
->>>>>>> 8f1f1752
 
         _clearApprovalAndTransfer(_from, _to, _tokenId);
 
-        Approval(_from, 0, _tokenId);
+        // TODO: Check this correctly prevents emitting Approvals when
+        // re-affirming approval to the zero address, which is now possible
+        // in transferFrom because of delegation
+        if (getApproved(_tokenId) != address(0)) {
+            Approval(_from, 0, _tokenId);
+        }
         Transfer(_from, _to, _tokenId);
     }
 
@@ -199,61 +198,21 @@
         return _getApproved(_tokenId);
     }
 
-<<<<<<< HEAD
     function getDelegated(address _owner)
         public
         view
         returns (address _delegated)
     {
-        return ownerToDelegatedAddress[_owner];
-    }
-
-    function _transfer(address _from, address _to, uint _tokenId)
-=======
+        return _getDelegated(_owner);
+    }
+
     function _clearApprovalAndTransfer(address _from, address _to, uint _tokenId)
->>>>>>> 8f1f1752
         internal
     {
         _clearTokenApproval(_tokenId);
         _removeTokenFromOwnersList(_from, _tokenId);
         _setTokenOwner(_tokenId, _to);
         _addTokenToOwnersList(_to, _tokenId);
-<<<<<<< HEAD
-
-        /* TEST 1
-        // _clearTokenApproval(_tokenId);
-        _removeTokenFromOwnersList(_from, _tokenId);
-        _addTokenToOwnersList(_to, _tokenId);
-        before all hook: VM Exception while processing transaction: revert
-        before all hook: VM Exception while processing transaction: revert
-        */
-
-        /* TEST 2
-        _clearTokenApproval(_tokenId);
-        // _removeTokenFromOwnersList(_from, _tokenId);
-        _addTokenToOwnersList(_to, _tokenId);
-        before all hook: VM Exception while processing transaction: revert
-        before all hook: VM Exception while processing transaction: revert
-        */
-
-        /* TEST 3
-        _clearTokenApproval(_tokenId);
-        _removeTokenFromOwnersList(_from, _tokenId);
-        // _addTokenToOwnersList(_to, _tokenId);
-        before all hook: invalid opcode
-        before all hook: invalid opcode
-        */
-
-        /* TEST 4
-        _clearTokenApproval(_tokenId);
-        // _removeTokenFromOwnersList(_from, _tokenId);
-        // _addTokenToOwnersList(_to, _tokenId);
-        before all hook: doesn't throw
-        before all hook: doesn't throw
-        */
-
-        Transfer(_from, _to, _tokenId);
-=======
     }
 
     function _ownerOf(uint _tokenId)
@@ -278,6 +237,14 @@
         return tokenIdToApprovedAddress[_tokenId];
     }
 
+    function _getDelegated(address _owner)
+        internal
+        view
+        returns (address _delegated)
+    {
+        return ownerToDelegatedAddress[_owner];
+    }
+
     function _getOwnerTokens(address _owner)
         internal
         view
@@ -292,18 +259,11 @@
         returns (uint _tokens)
     {
         return ownerToTokensOwned[_owner][_index];
->>>>>>> 8f1f1752
     }
 
     function _clearTokenApproval(uint _tokenId)
         internal
     {
-<<<<<<< HEAD
-        if (tokenIdToApprovedAddress[_tokenId] != address(0)) {
-            tokenIdToApprovedAddress[_tokenId] = address(0);
-            Approval(tokenIdToOwner[_tokenId], 0, _tokenId);
-        }
-=======
         tokenIdToApprovedAddress[_tokenId] = address(0);
     }
 
@@ -311,7 +271,6 @@
         internal
     {
         tokenIdToOwner[_tokenId] = _owner;
->>>>>>> 8f1f1752
     }
 
     function _addTokenToOwnersList(address _owner, uint _tokenId)
